--- conflicted
+++ resolved
@@ -1,8 +1,10 @@
-<<<<<<< HEAD
-import { Message, ModelType, StreamChunk, ApiKeys } from "@repo/types";
-=======
-import { Message, ModelType, StreamChunk, getAvailableModels } from "@repo/types";
->>>>>>> 0f383616
+import {
+  Message,
+  ModelType,
+  StreamChunk,
+  ApiKeys,
+  getAvailableModels,
+} from "@repo/types";
 import type { ToolSet } from "ai";
 import { StreamProcessor } from "./streaming/stream-processor";
 import { PRGenerator } from "./pr-generation/pr-generator";
@@ -41,16 +43,8 @@
   /**
    * Get available models based on user API keys
    */
-<<<<<<< HEAD
   getAvailableModels(userApiKeys: ApiKeys): ModelType[] {
-    return this.modelTypes.getAvailableModels(userApiKeys);
-=======
-  getAvailableModels(userApiKeys: {
-    openai?: string;
-    anthropic?: string;
-  }): ModelType[] {
     return getAvailableModels(userApiKeys);
->>>>>>> 0f383616
   }
 
   /**
