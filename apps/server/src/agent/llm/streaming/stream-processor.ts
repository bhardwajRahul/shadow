import {
  AIStreamChunk,
  Message,
  ModelType,
  StreamChunk,
  ToolName,
  getModelProvider,
  toCoreMessage,
  ApiKeys,
} from "@repo/types";
import {
  CoreMessage,
  streamText,
  generateText,
  NoSuchToolError,
  InvalidToolArgumentsError,
  ToolSet,
} from "ai";
import type { LanguageModelV1FunctionToolCall } from "@ai-sdk/provider";
import { createTools } from "../../tools";
import { ModelProvider } from "../models/model-provider";
import { ChunkHandlers } from "./chunk-handlers";

const MAX_STEPS = 300;

export class StreamProcessor {
  private modelProvider = new ModelProvider();
  private chunkHandlers = new ChunkHandlers();

  async *createMessageStream(
    systemPrompt: string,
    messages: Message[],
    model: ModelType,
    userApiKeys: ApiKeys,
    enableTools: boolean = true,
    taskId: string,
    workspacePath?: string,
    abortSignal?: AbortSignal,
    preCreatedTools?: ToolSet
  ): AsyncGenerator<StreamChunk> {
    try {
      const modelInstance = this.modelProvider.getModel(model, userApiKeys);

      // Convert our messages to AI SDK CoreMessage format
      const coreMessages: CoreMessage[] = messages.map(toCoreMessage);

      // Use pre-created tools if provided, otherwise create tools with task context if taskId is provided
      const tools =
        preCreatedTools || (await createTools(taskId, workspacePath));

      const modelProvider = getModelProvider(model);
      const isAnthropicModel = modelProvider === "anthropic";

      let finalMessages: CoreMessage[];
      if (isAnthropicModel) {
        const systemMessages = coreMessages.filter(
          (msg) => msg.role === "system"
        );
        const nonSystemMessages = coreMessages.filter(
          (msg) => msg.role !== "system"
        );

        finalMessages = [
          {
            role: "system",
            content: systemPrompt,
            providerOptions: {
              anthropic: { cacheControl: { type: "ephemeral" } },
            },
          } as CoreMessage,
          ...systemMessages,
          ...nonSystemMessages,
        ];
      } else {
        finalMessages = coreMessages;
      }

      const streamConfig = {
        model: modelInstance,
        ...(isAnthropicModel ? {} : { system: systemPrompt }),
        messages: finalMessages,
        maxTokens: 4096,
        temperature: 0.7,
        maxSteps: MAX_STEPS,
        ...(enableTools && tools && { tools, toolCallStreaming: true }),
        ...(abortSignal && { abortSignal }),
        ...(enableTools &&
          tools && {
            experimental_repairToolCall: async ({
              system,
              messages,
              toolCall,
              tools,
              error,
            }: {
              system: string | undefined;
              messages: CoreMessage[];
              toolCall: LanguageModelV1FunctionToolCall;
              tools: ToolSet;
              error: NoSuchToolError | InvalidToolArgumentsError;
            }): Promise<LanguageModelV1FunctionToolCall | null> => {
              // Only handle parameter validation errors, let other errors fail normally
              if (error.constructor.name !== "InvalidToolArgumentsError") {
                return null;
              }

              try {
                // Re-ask the model with error context
                const repairResult = await generateText({
                  model: modelInstance,
                  system: system || systemPrompt,
                  messages: [
                    ...messages,
                    {
                      role: "assistant" as const,
                      content: `I attempted to call the tool ${toolCall.toolName} with arguments: ${toolCall.args}`,
                    },
                    {
                      role: "user" as const,
                      content: `Error: ${error.message}\n\nPlease retry this tool call with the correct parameters.`,
                    },
                  ],
                  tools,
                });

                // Extract the first tool call that matches our tool name
                const repairedToolCall = repairResult.toolCalls?.find(
                  (tc) => tc.toolName === toolCall.toolName
                );

                if (repairedToolCall) {
                  return {
                    toolCallType: "function" as const,
                    toolCallId: toolCall.toolCallId, // Keep original ID
                    toolName: repairedToolCall.toolName,
                    args: JSON.stringify(repairedToolCall.args),
                  };
                }

                console.log(
                  `[REPAIR] No matching tool call found in repair response`
                );
                return null;
              } catch (_repairError) {
                return null;
              }
            },
          }),
      };

      // Log cache control usage for debugging
      if (isAnthropicModel) {
        console.log(
          `[LLM] Using Anthropic model ${model} with prompt caching enabled`
        );
      }

<<<<<<< HEAD
=======
      // Pre-stream validation logs
      console.log("[DEBUG_STREAM] Model instance type:", typeof modelInstance);
      console.log(
        "[DEBUG_STREAM] Model instance keys:",
        Object.keys(modelInstance || {})
      );

      // Log API keys validation
      console.log("[DEBUG_STREAM] API keys present:", {
        anthropic: !!userApiKeys.anthropic,
        openai: !!userApiKeys.openai,
        anthropicLength: userApiKeys.anthropic?.length || 0,
      });

      // Log streamConfig validation
      console.log(
        "[DEBUG_STREAM] StreamConfig keys:",
        Object.keys(streamConfig)
      );
      console.log(
        "[DEBUG_STREAM] StreamConfig model:",
        streamConfig.model?.constructor?.name
      );
      console.log(
        "[DEBUG_STREAM] StreamConfig messages length:",
        streamConfig.messages?.length
      );
      console.log(
        "[DEBUG_STREAM] StreamConfig has tools:",
        !!streamConfig.tools
      );

>>>>>>> 566868b9
      // Stream creation with error handling
      let result;
      try {
        result = streamText(streamConfig);

        // Handle environment difference: production returns Promise, local returns direct result
        const isPromise = result instanceof Promise;

        if (isPromise) {
          result = await result;
        }
      } catch (error) {
        console.error("[LLM_STREAM_ERROR] streamText threw error:", error);
        throw error;
      }

      const toolCallMap = new Map<string, ToolName>(); // toolCallId -> validated toolName

      // Check if fullStream is accessible (don't rely on truthiness since it could be a getter)
      if (!result.fullStream || !(Symbol.asyncIterator in result.fullStream)) {
        console.error(
          `[LLM_STREAM_ERROR] fullStream is not accessible for task ${taskId}`
        );

        // Try textStream as fallback if fullStream isn't available
        if (result.textStream && Symbol.asyncIterator in result.textStream) {
          for await (const textPart of result.textStream) {
            yield {
              type: "content",
              content: textPart,
            };
          }
          return;
        }

        console.error(
          "[LLM_STREAM_ERROR] Neither fullStream nor textStream are available"
        );
        yield {
          type: "error",
          error:
            "Stream initialization failed - no accessible stream properties",
          finishReason: "error",
        };
        return;
      }

      // Use fullStream to get real-time tool calls and results
      let chunkCount = 0;
      for await (const chunk of result.fullStream as AsyncIterable<AIStreamChunk>) {
        chunkCount++;

        switch (chunk.type) {
          case "text-delta": {
            const streamChunk = this.chunkHandlers.handleTextDelta(chunk);
            if (streamChunk) {
              yield streamChunk;
            }
            break;
          }

          case "tool-call": {
            const streamChunks = this.chunkHandlers.handleToolCall(
              chunk,
              toolCallMap
            );
            for (const streamChunk of streamChunks) {
              yield streamChunk;
            }
            break;
          }

          case "tool-call-streaming-start": {
            const streamChunks =
              this.chunkHandlers.handleToolCallStreamingStart(
                chunk,
                toolCallMap
              );
            for (const streamChunk of streamChunks) {
              yield streamChunk;
            }
            break;
          }

          case "tool-call-delta": {
            const streamChunks = this.chunkHandlers.handleToolCallDelta(chunk);
            for (const streamChunk of streamChunks) {
              yield streamChunk;
            }
            break;
          }

          case "tool-result": {
            const streamChunk = this.chunkHandlers.handleToolResult(
              chunk,
              toolCallMap
            );
            if (streamChunk) {
              yield streamChunk;
            }
            break;
          }

          case "finish": {
            const streamChunks = this.chunkHandlers.handleFinish(chunk, model);
            for (const streamChunk of streamChunks) {
              yield streamChunk;
            }
            break;
          }

          case "error": {
            const streamChunk = this.chunkHandlers.handleError(chunk);
            yield streamChunk;
            break;
          }
        }
      }
    } catch (error) {
      console.error("LLM Service Error:", error);
      yield {
        type: "error",
        error: error instanceof Error ? error.message : "Unknown error",
        finishReason: "error",
      };
    }
  }
}<|MERGE_RESOLUTION|>--- conflicted
+++ resolved
@@ -155,8 +155,6 @@
         );
       }
 
-<<<<<<< HEAD
-=======
       // Pre-stream validation logs
       console.log("[DEBUG_STREAM] Model instance type:", typeof modelInstance);
       console.log(
@@ -188,8 +186,6 @@
         "[DEBUG_STREAM] StreamConfig has tools:",
         !!streamConfig.tools
       );
-
->>>>>>> 566868b9
       // Stream creation with error handling
       let result;
       try {
