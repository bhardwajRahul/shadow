/**
 * Embedding providers for CodeGraph.
 *
 * Providers:
 *   - 'jina-api'           -> Remote Jina Embedding API (recommended for quick start)
 *   - 'local-transformers' -> @xenova/transformers ONNX inference (offline)
 *   - 'cheap-hash'         -> deterministic fallback (no ML)
 *
 * Default provider = 'cheap-hash' (backward compat) unless overridden by indexer options.
 *
 * Jina v2 Base Code model details:
 *   * 161M param JinaBERT variant w/ ALiBi extrapolation to 8K tokens.
 *   * Trained on GitHub code + ~150M code QA/docstring pairs across ~30 PLs.
 *   * Use MEAN pooling over token embeddings; L2-normalize for cosine sim.
 */

<<<<<<< HEAD
type EmbeddingProvider = "jina-api" | "local-transformers" | "cheap-hash";
=======
import * as fs from 'fs';
import * as path from 'path';
import * as os from 'os';
import * as crypto from 'crypto';
import { logger } from './logger';

type EmbeddingProvider = 'jina-api' | 'local-transformers' | 'cheap-hash';
>>>>>>> f2cbee5a

interface EmbedViaJinaAPIOptions {
  model?: string;
  normalized?: boolean;
  embedding_type?: "float" | "binary" | "base64";
  batchSize?: number;
  apiKey?: string;
  endpoint?: string;
}

interface EmbedViaLocalTransformersOptions {
  model?: string;
  quantized?: boolean;
  batchSize?: number;
}

interface EmbedTextsOptions
  extends EmbedViaJinaAPIOptions,
    EmbedViaLocalTransformersOptions {
  provider?: EmbeddingProvider;
}

interface EmbeddingResult {
  embeddings: Float32Array[];
  dim: number;
}

export type ChunkNode = {
  code?: string;
  embedding?: Float32Array;
  meta?: { [k: string]: any };
};

// ------------------------------
// Cheap hash fallback
// ------------------------------
function cheapHashEmbedding(text: string, dim: number = 256): Float32Array {
  const buf = Buffer.from(text);
  const vec = new Float32Array(dim);
  for (let i = 0; i < buf.length; i++) {
    const index = buf[i]! % dim;
    vec[index] = (vec[index] || 0) + 1;
  }
  // L2 normalize
  let norm = 0;
  for (let i = 0; i < dim; i++) norm += (vec[i] || 0) * (vec[i] || 0);
  norm = Math.sqrt(norm) || 1;
  for (let i = 0; i < dim; i++) vec[i] = (vec[i] || 0) / norm;
  return vec;
}

// ------------------------------
// Remote Jina API provider
// ------------------------------
async function embedViaJinaAPI(
  texts: string[],
  {
    model = "jina-embeddings-v2-base-code",
    normalized = true,
    embedding_type = "float",
    batchSize = 256,
    apiKey = process.env.JINA_API_KEY,
<<<<<<< HEAD
    endpoint = "https://api.jina.ai/v1/embeddings",
    signal,
=======
    endpoint = 'https://api.jina.ai/v1/embeddings',
>>>>>>> f2cbee5a
  }: EmbedViaJinaAPIOptions = {}
): Promise<EmbeddingResult> {
  if (!apiKey) {
    throw new Error(
      "JINA_API_KEY not set in environment; required for provider=jina-api"
    );
  }
  const out: Float32Array[] = new Array(texts.length);
  for (let i = 0; i < texts.length; i += batchSize) {
    const batch = texts.slice(i, i + batchSize);
    const body = {
      model,
      input: batch,
      normalized,
      embedding_type,
    };
    const resp = await fetch(endpoint, {
      method: "POST",
      headers: {
        "Content-Type": "application/json",
        Authorization: `Bearer ${apiKey}`,
      },
      body: JSON.stringify(body),
    });
    if (!resp.ok) {
      const tx = await resp.text();
      throw new Error(`Jina API error ${resp.status}: ${tx}`);
    }
    const json = (await resp.json()) as {
      data: Array<{
        embedding: number[];
        index: number;
        object: string;
      }>;
      model: string;
      usage: any;
    };
    // Response: {data:[{embedding:[...],index:n,object:'embedding'}],model:'...',usage:{...}}
    for (const item of json.data) {
      out[i + item.index] = Float32Array.from(item.embedding);
    }
  }
  const dim = out[0]?.length || 0;
  return { embeddings: out, dim };
}

// ------------------------------
// Local Transformers.js provider
// ------------------------------
// Lazy-load to avoid cost if unused.
let _localPipeline: any = null;

async function getLocalPipeline(
  model: string = "jinaai/jina-embeddings-v2-base-code",
  { quantized = true }: { quantized?: boolean } = {}
): Promise<any> {
  if (_localPipeline) return _localPipeline;
  // dynamic import because @xenova/transformers is ESM
  const { pipeline } = await import("@xenova/transformers");
  _localPipeline = await pipeline("feature-extraction", model, {
    quantized,
  });
  return _localPipeline;
}

/**
 * Run local model; apply mean pooling & L2 norm (recommended in model card).
 */
async function embedViaLocalTransformers(
  texts: string[],
  {
    model = "jinaai/jina-embeddings-v2-base-code",
    quantized = true,
    batchSize = 32,
  }: EmbedViaLocalTransformersOptions = {}
): Promise<EmbeddingResult> {
  const extractor = await getLocalPipeline(model, { quantized });
  const out: Float32Array[] = new Array(texts.length);
  // run in small batches; pipeline can accept array input
  for (let i = 0; i < texts.length; i += batchSize) {
    const batch = texts.slice(i, i + batchSize);
    // {pooling:'mean'} supported per model card example; returns Tensor objects
    const embeddings = await extractor(batch, {
      pooling: "mean",
      normalize: true,
    });
    // embeddings: array of Tensor objects {data:Float32Array,...}
    for (let j = 0; j < batch.length; j++) {
      out[i + j] = embeddings[j].data; // already Float32Array
    }
  }
  const dim = out[0]?.length || 0;
  return { embeddings: out, dim };
}

// ------------------------------
// Main dispatcher
// ------------------------------
async function embedTexts(
  texts: string[],
  {
    provider = "cheap-hash",
    model = "jinaai/jina-embeddings-v2-base-code",
    batchSize,
    quantized = true,
    normalized = true,
    embedding_type = "float",
    apiKey,
    endpoint,
  }: EmbedTextsOptions = {}
): Promise<EmbeddingResult> {
  if (!texts.length) {
    return { embeddings: [], dim: 0 };
  }
  switch (provider) {
    case "jina-api":
      return await embedViaJinaAPI(texts, {
        model,
        normalized,
        embedding_type,
        batchSize,
        apiKey,
        endpoint,
      });
    case "local-transformers":
      return await embedViaLocalTransformers(texts, {
        model,
        quantized,
        batchSize,
      });
    case "cheap-hash":
    default: {
      const dim = 256;
      const embeddings = texts.map((t) => cheapHashEmbedding(t, dim));
      return { embeddings, dim };
    }
  }
}

// ------------------------------
// Graph wiring helper
// ------------------------------

async function embedGraphChunks(
  chunks: ChunkNode[],
  opts: EmbedTextsOptions = {}
): Promise<number> {
  // gather codes
  const texts = chunks.map((ch) => ch.code || "");
  const { embeddings, dim } = await embedTexts(texts, opts);
  for (let i = 0; i < chunks.length; i++) {
    const chunk = chunks[i];
    if (chunk) {
      chunk.embedding = embeddings[i];
      // record dim in meta for persistence
      if (chunk.meta) {
        chunk.meta.embedding_dim = dim;
      } else {
        chunk.meta = { embedding_dim: dim };
      }
    }
  }
  return dim;
}

export {
  cheapHashEmbedding,
  embedGraphChunks,
  embedTexts,
  embedViaJinaAPI,
  embedViaLocalTransformers,
};<|MERGE_RESOLUTION|>--- conflicted
+++ resolved
@@ -14,17 +14,7 @@
  *   * Use MEAN pooling over token embeddings; L2-normalize for cosine sim.
  */
 
-<<<<<<< HEAD
 type EmbeddingProvider = "jina-api" | "local-transformers" | "cheap-hash";
-=======
-import * as fs from 'fs';
-import * as path from 'path';
-import * as os from 'os';
-import * as crypto from 'crypto';
-import { logger } from './logger';
-
-type EmbeddingProvider = 'jina-api' | 'local-transformers' | 'cheap-hash';
->>>>>>> f2cbee5a
 
 interface EmbedViaJinaAPIOptions {
   model?: string;
@@ -87,12 +77,7 @@
     embedding_type = "float",
     batchSize = 256,
     apiKey = process.env.JINA_API_KEY,
-<<<<<<< HEAD
     endpoint = "https://api.jina.ai/v1/embeddings",
-    signal,
-=======
-    endpoint = 'https://api.jina.ai/v1/embeddings',
->>>>>>> f2cbee5a
   }: EmbedViaJinaAPIOptions = {}
 ): Promise<EmbeddingResult> {
   if (!apiKey) {
