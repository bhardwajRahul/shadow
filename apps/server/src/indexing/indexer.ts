--- conflicted
+++ resolved
@@ -1,4 +1,3 @@
-<<<<<<< HEAD
 import TreeSitter from 'tree-sitter';
 import { Octokit } from '@octokit/rest';
 import { tokenize } from '@/indexing/utils/tokenize';
@@ -23,20 +22,6 @@
     type: string;
   }
   
-=======
-import { chunkSymbol } from "@/indexing/chunker";
-import { ChunkNode, embedGraphChunks } from "@/indexing/embedder";
-import { extractGeneric } from "@/indexing/extractors/generic";
-import { Graph, GraphEdge, GraphNode } from "@/indexing/graph";
-import { getLanguageForPath } from "@/indexing/languages";
-import logger from "@/indexing/logger";
-import { getHash, getNodeHash } from "@/indexing/utils/hash";
-import { sliceByLoc } from "@/indexing/utils/text";
-import { tokenize } from "@/indexing/utils/tokenize";
-import { Octokit } from "@octokit/rest";
-import TreeSitter from "tree-sitter";
-
->>>>>>> fce1700e
 export interface IndexRepoOptions {
   maxLines?: number;
   embed?: boolean;
@@ -119,19 +104,11 @@
 
   // Check if it's a GitHub repo (format: "owner/repo")
   if (
-<<<<<<< HEAD
     repoName.includes('/') &&
     !repoName.startsWith('/') &&
     !repoName.startsWith('./')
   ) {
     const [owner, repo] = repoName.split('/');
-=======
-    repoName.includes("/") &&
-    !repoName.startsWith("/") &&
-    !repoName.startsWith("./")
-  ) {
-    const [owner, repo]: string[] = repoName.split("/");
->>>>>>> fce1700e
     if (!owner || !repo) {
       throw new Error(`Invalid repo name: ${repoName}`);
     }
@@ -295,7 +272,95 @@
         );
       }
 
-<<<<<<< HEAD
+        const nodeHash = getNodeHash(repoId, file.path, 'FILE', file.path);
+        const fileNode = new GraphNode({
+            id: nodeHash,
+            kind: 'FILE',
+            name: file.path,
+            path: file.path,
+            lang: spec.id,
+            meta: { mtime: stat.mtimeMs, source: repoName },
+        }); 
+        graph.addNode(fileNode);
+        graph.addEdge(new GraphEdge({ from: repoId, to: nodeHash, kind: 'CONTAINS', meta: {} }));
+
+        // ================================ START OF THIS CODE SHOULD NOT BE CHANGED ================================ // 
+        // Extract
+        const { defs, imports, calls, docs } = extractGeneric(rootNode, spec, file.content);
+        const symNodes: GraphNode[] = [];
+
+        // SYMBOL defs
+        for (const d of defs) {
+            const sig = buildSignatureFromNode(d.node, spec, file.content);
+            const id = getNodeHash(repoId, file.path, 'SYMBOL', d.name, d.loc);
+            const symNode = new GraphNode({
+                id,
+                kind: 'SYMBOL',
+                name: d.name,
+                path: file.path,
+                lang: spec.id,
+                loc: d.loc,
+                signature: sig,
+            }); // omit full code to avoid redundancy; chunks will hold code
+            graph.addNode(symNode);
+            graph.addEdge(new GraphEdge({ from: nodeHash, to: symNode.id, kind: 'CONTAINS', meta: {} }));
+            symNodes.push(symNode);
+            // record in global symbol registry
+            if (!globalSym.has(d.name)) globalSym.set(d.name, []);
+            globalSym.get(d.name)!.push(symNode.id);
+        }
+
+        // COMMENT / DOC nodes
+        for (const ds of docs) {
+            const docCode = sliceByLoc(file.content, ds.loc).trim();
+            if (!docCode) continue;
+            const docId = getNodeHash(repoId, file.path, 'DOC', `doc@${ds.loc.startLine}`, ds.loc);
+            const docNode = new GraphNode({
+                id: docId, 
+                kind: 'COMMENT', 
+                name: `doc@${file.path}:${ds.loc.startLine}`, 
+                path: file.path, 
+                lang: spec.id, 
+                loc: ds.loc, 
+                code: docCode, 
+                doc: docCode,
+                meta: {}
+            });
+            graph.addNode(docNode);
+            graph.addEdge(new GraphEdge({ from: nodeHash, to: docNode.id, kind: 'CONTAINS', meta: {} }));
+            const near = symNodes.find(s => s.loc.startLine >= ds.loc.endLine);
+            if (near) {
+            graph.addEdge(new GraphEdge({ from: docNode.id, to: near.id, kind: 'DOCS_FOR', meta: {} }));
+            }
+        }
+
+        // IMPORT nodes
+        for (const im of imports) {
+            const imText = sliceByLoc(file.content, im.loc).trim();
+            const name = imText.slice(0, 64);
+            const imId = getNodeHash(repoId, file.path, 'IMPORT', name, im.loc);
+            const imNode = new GraphNode({ id: imId, kind: 'IMPORT', name, path: file.path, lang: spec.id, loc: im.loc, code: imText });
+            graph.addNode(imNode);
+            graph.addEdge(new GraphEdge({ from: nodeHash, to: imNode.id, kind: 'CONTAINS', meta: {} }));
+        }
+
+        // CHUNK nodes per symbol
+        for (const symNode of symNodes) {
+            const d = defs.find(x => x.name === symNode.name && x.loc.startLine === symNode.loc.startLine);
+            if (!d) continue;
+            const chunks = chunkSymbol({
+              repoId, fileNode: symNode, sym: d, lang: spec.id, sourceText: file.content, maxLines
+            });
+            let prev: GraphNode | null = null;
+            for (const ch of chunks) {
+              graph.addNode(ch);
+              graph.addEdge(new GraphEdge({ from: symNode.id, to: ch.id, kind: 'PART_OF', meta: {} }));
+              if (prev) graph.addEdge(new GraphEdge({ from: prev.id, to: ch.id, kind: 'NEXT_CHUNK', meta: {} }));
+              prev = ch;
+            }
+          
+        }
+
         // CALL edges (intra-file first, then cross-file if symbol unique)
         const symMap = new Map<string, string>(symNodes.map((s) => [s.name, s.id]));
         for (const c of calls) {
@@ -307,78 +372,17 @@
             // identify caller symbol enclosing the call site (if any)
             const callerSym = symNodes.find(
                 (s) => s.loc.startLine <= c.loc.startLine && s.loc.endLine >= c.loc.endLine
-=======
-      // CHUNK nodes per symbol
-      for (const symNode of symNodes) {
-        const d = defs.find(
-          (x) =>
-            x.name === symNode.name && x.loc.startLine === symNode.loc.startLine
-        );
-        if (!d) continue;
-        const chunks = chunkSymbol({
-          repoId,
-          fileNode: symNode,
-          sym: d,
-          lang: spec.id,
-          sourceText: file.content,
-          maxLines,
-        });
-        let prev: GraphNode | null = null;
-        for (const ch of chunks) {
-          graph.addNode(ch);
-          graph.addEdge(
-            new GraphEdge({
-              from: symNode.id,
-              to: ch.id,
-              kind: "PART_OF",
-              meta: {},
-            })
-          );
-          if (prev)
-            graph.addEdge(
-              new GraphEdge({
-                from: prev.id,
-                to: ch.id,
-                kind: "NEXT_CHUNK",
-                meta: {},
-              })
->>>>>>> fce1700e
             );
           prev = ch;
         }
       }
 
-<<<<<<< HEAD
             let targetId: string | undefined;
             if (symMap.has(callee)) {
                 targetId = symMap.get(callee);
             } else if (globalSym.has(callee) && globalSym.get(callee)!.length === 1) {
                 targetId = globalSym.get(callee)![0]; // unique symbol across repo
             }
-
-            if (callerSym && targetId) {
-                graph.addEdge(
-                    new GraphEdge({
-                        from: callerSym.id,
-                        to: targetId,
-                        kind: 'CALLS',
-                        meta: { callSiteLine: c.loc.startLine },
-                    })
-                );
-            }
-        } 
-        // ================================ END OF THIS CODE SHOULD NOT BE CHANGED ================================ // 
-
-=======
-      // CALL edges (intra-file first, then cross-file if symbol unique)
-      const symMap = new Map<string, string>(
-        symNodes.map((s) => [s.name, s.id])
-      );
-      for (const c of calls) {
-        const callText = file.content.slice(c.loc.byteStart, c.loc.byteEnd);
-        const m = callText.match(/([A-Za-z_][A-Za-z0-9_]*)/);
-        if (!m) continue;
-        const callee = m[1];
 
         // identify caller symbol enclosing the call site (if any)
         const callerSym = symNodes.find(
@@ -395,7 +399,6 @@
         ) {
           targetId = globalSym.get(callee)![0]; // unique symbol across repo
         }
->>>>>>> fce1700e
 
         if (callerSym && targetId) {
           graph.addEdge(
@@ -454,7 +457,6 @@
 
 // Quick signature to see what a function does
 function buildSignatureFromNode(
-<<<<<<< HEAD
   node: { startIndex: number; endIndex: number } | undefined,
   spec: any,
   sourceText: string | undefined
@@ -473,16 +475,6 @@
     }
   }
 
-=======
-  node: any,
-  spec: any,
-  sourceText: string
-): string {
-  const start = sourceText
-    .slice(node.startIndex, node.endIndex)
-    .split("\n")[0]
-    .trim();
->>>>>>> fce1700e
   return start.length > 200 ? start.slice(0, 200) + "…" : start;
 }
 
