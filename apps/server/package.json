{
  "name": "server",
  "version": "1.0.0",
  "description": "",
  "main": "index.js",
  "scripts": {
    "build": "tsc",
    "start": "node dist/server.js",
    "dev": "nodemon --watch 'src/**/*.ts' --exec 'tsx' src/server.ts",
    "agent": "tsx src/agent.ts",
    "validate": "tsx src/validate-setup.ts",
    "lint": "eslint 'src/**/*.ts'",
    "check-types": "tsc --noEmit",
    "format": "prettier --write 'src/**/*.ts'",
    "test": "jest",
    "test:watch": "jest --watch",
    "docker:build": "docker build -f Dockerfile -t shadow-server ../../",
    "docker:run": "docker run -p 3001:3001 --env-file .env shadow-server"
  },
  "author": "",
  "license": "ISC",
  "dependencies": {
    "@ai-sdk/anthropic": "^1.2.12",
    "@ai-sdk/openai": "^1.3.23",
    "@repo/db": "*",
    "@repo/command-security": "*",
    "@repo/types": "*",
    "@types/dotenv": "^8.2.3",
    "ai": "^4.3.19",
    "cors": "^2.8.5",
    "diff": "^8.0.2",
    "dotenv": "^17.2.0",
    "fast-glob": "^3.3.3",
    "nanoid": "^5.1.5",
    "node-fetch": "^3.3.2",
    "openai": "^5.10.1",
    "socket.io": "^4.8.1",
    "tree-sitter": "^0.22.4",
    "tree-sitter-c": "^0.24.1",
    "tree-sitter-cpp": "^0.23.4",
    "tree-sitter-go": "^0.23.4",
    "tree-sitter-java": "^0.23.5",
    "tree-sitter-javascript": "^0.23.1",
    "tree-sitter-php": "^0.23.12",
    "tree-sitter-python": "^0.23.6",
<<<<<<< HEAD
    "tree-sitter-ruby": "^0.23.1",
    "tree-sitter-rust": "^0.24.0",
=======
>>>>>>> 53343058
    "tree-sitter-typescript": "^0.23.2",
    "zod": "^3.23.8"
  },
  "devDependencies": {
    "@octokit/rest": "^22.0.0",
    "@pinecone-database/pinecone": "^6.1.1",
    "@repo/eslint-config": "^0.0.0",
    "@types/cors": "^2.8.19",
    "@types/express": "^5.0.3",
    "@types/jest": "^30.0.0",
    "@types/node": "^24.0.13",
    "@types/supertest": "^6.0.3",
    "@xenova/transformers": "^2.17.2",
    "eslint": "^9.31.0",
    "express": "^5.1.0",
    "install": "^0.13.0",
    "jest": "^30.0.4",
    "nodemon": "^3.1.10",
    "npm": "^11.4.2",
    "prettier": "^3.6.2",
    "prettier-plugin-organize-imports": "^4.1.0",
    "supertest": "^7.1.3",
    "tree-sitter": "^0.25.0",
    "tree-sitter-python": "^0.23.6",
    "ts-jest": "^29.4.0",
    "ts-node": "^10.9.2",
    "tsconfig-paths": "^4.2.0",
    "typescript": "^5.8.3"
  }
}<|MERGE_RESOLUTION|>--- conflicted
+++ resolved
@@ -43,11 +43,8 @@
     "tree-sitter-javascript": "^0.23.1",
     "tree-sitter-php": "^0.23.12",
     "tree-sitter-python": "^0.23.6",
-<<<<<<< HEAD
     "tree-sitter-ruby": "^0.23.1",
     "tree-sitter-rust": "^0.24.0",
-=======
->>>>>>> 53343058
     "tree-sitter-typescript": "^0.23.2",
     "zod": "^3.23.8"
   },
