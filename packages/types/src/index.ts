// === Chat Message Types ===

import type { CoreMessage } from "ai";
import { randomUUID } from "crypto";

// AI SDK message parts for structured assistant content
export interface TextPart {
  type: "text";
  text: string;
}

export interface ToolCallPart {
  type: "tool-call";
  toolCallId: string;
  toolName: string;
  args: Record<string, any>;
}

export type AssistantMessagePart = TextPart | ToolCallPart;

export interface BaseMessage {
  id: string;
  role: "user" | "assistant" | "tool" | "system";
  content: string;
  llmModel?: string; // Model used for this message (primarily for assistant messages)
  createdAt: string;
  metadata?: MessageMetadata;
}

export interface MessageMetadata {
  // For assistant messages with thinking
  thinking?: {
    content: string;
    duration: number; // seconds
  };

  // For tool call messages
  tool?: {
    name: string;
    args: Record<string, any>;
    status: ToolExecutionStatusType;
    result?: any;
  };

  // For structured assistant messages - required for chronological tool call ordering
  parts?: AssistantMessagePart[];

  // Streaming indicator
  isStreaming?: boolean;

  // LLM usage metadata
  usage?: {
    promptTokens: number;
    completionTokens: number;
    totalTokens: number;
  };

  // Finish reason
  finishReason?: "stop" | "length" | "tool_calls" | "content_filter" | "other";
}

export type Message = BaseMessage;

// Type guards for runtime type checking
export const isUserMessage = (
  message: Message
): message is Message & { role: "user" } =>
  message.role.toLowerCase() === "user";

export const isAssistantMessage = (
  message: Message
): message is Message & { role: "assistant" } =>
  message.role.toLowerCase() === "assistant";

export const isToolMessage = (
  message: Message
): message is Message & { role: "tool" } =>
  message.role.toLowerCase() === "tool";

export const isSystemMessage = (
  message: Message
): message is Message & { role: "system" } =>
  message.role.toLowerCase() === "system";

// AI SDK compatible message conversion
export function toCoreMessage(message: Message): CoreMessage {
  return {
    role: message.role,
    content: message.content,
  } as CoreMessage;
}

export function fromCoreMessage(
  coreMessage: CoreMessage,
  id?: string
): Omit<Message, "createdAt"> {
  return {
    id: id || randomUUID(),
    role: coreMessage.role,
    content:
      typeof coreMessage.content === "string"
        ? coreMessage.content
        : Array.isArray(coreMessage.content)
          ? coreMessage.content
              .map((part) =>
                typeof part === "string"
                  ? part
                  : "text" in part
                    ? part.text
                    : "image" in part
                      ? "[image]"
                      : JSON.stringify(part)
              )
              .join("")
          : JSON.stringify(coreMessage.content),
  };
}

// === Streaming Types ===

export interface StreamChunk {
  type:
    | "content"
    | "thinking"
    | "usage"
    | "complete"
    | "error"
    | "tool-call"
    | "tool-result"
    | "init-progress";

  // For content chunks
  content?: string;

  // For thinking/reasoning chunks
  thinking?: string;

  // For usage tracking
  usage?: {
    promptTokens: number;
    completionTokens: number;
    totalTokens: number;
    // Provider-specific tokens
    cacheCreationInputTokens?: number;
    cacheReadInputTokens?: number;
  };

  // For completion/error
  finishReason?:
    | "stop"
    | "length"
    | "content-filter"
    | "function_call"
    | "tool_calls"
    | "error";
  error?: string;

  // For tool calls
  toolCall?: {
    id: string;
    name: string;
    args: Record<string, any>;
  };

  // For tool results
  toolResult?: {
    id: string;
    result: string;
  };

  // For initialization progress
  initProgress?: InitializationProgress;
}

// Initialization progress tracking
export interface InitializationProgress {
  type: "init-start" | "step-start" | "init-complete" | "init-error";
  taskId: string;

  // Current step info
  currentStep?: InitStepType;
  stepName?: string; // Human readable name
  message?: string;

  // Optional: simple progress
  stepNumber?: number;
  totalSteps?: number;

  error?: string;
}

<<<<<<< HEAD
// Initialization step types
export type InitStepType =
  | "CLONE_REPOSITORY"
  | "PROVISION_MICROVM"
  | "SETUP_ENVIRONMENT"
  | "INSTALL_DEPENDENCIES"
  | "CONFIGURE_TOOLS"
  | "VALIDATE_SETUP";

// Initialization status
export type InitializationStatus =
  | "PENDING"
  | "IN_PROGRESS"
  | "COMPLETED"
  | "FAILED";

// === Database Enums ===

export const MessageRole = {
  USER: "USER",
  ASSISTANT: "ASSISTANT",
  TOOL: "TOOL",
  SYSTEM: "SYSTEM",
} as const;

export type MessageRoleType = (typeof MessageRole)[keyof typeof MessageRole];

// Tool status that aligns with database TaskStatus
export const ToolStatus = {
=======
// === Tool Execution Status ===
// This is specifically for tool execution status, separate from database TaskStatus
export const ToolExecutionStatus = {
>>>>>>> 3505bb6f
  RUNNING: "RUNNING",
  COMPLETED: "COMPLETED",
  FAILED: "FAILED",
} as const;

export type ToolExecutionStatusType =
  (typeof ToolExecutionStatus)[keyof typeof ToolExecutionStatus];

// === LLM Integration Types ===

export interface LLMConfig {
  model: string;
  maxTokens?: number;
  temperature?: number;
  systemPrompt?: string;
  provider: "anthropic" | "openai";
}

// === Model Selection ===

export const AvailableModels = {
  // Anthropic models
  CLAUDE_3_5_SONNET: "claude-3-5-sonnet-20241022",
  CLAUDE_3_5_HAIKU: "claude-3-5-haiku-20241022",
  // OpenAI models
  GPT_4O: "gpt-4o",
  GPT_4O_MINI: "gpt-4o-mini",
  GPT_4_TURBO: "gpt-4-turbo",
  O3: "o3",
  O4_MINI_HIGH: "o4-mini-high",
} as const;

export type ModelType = (typeof AvailableModels)[keyof typeof AvailableModels];

export interface ModelInfo {
  id: ModelType;
  name: string;
  provider: "anthropic" | "openai";
  description: string;
  maxTokens: number;
  costPer1mTokensInput: number;
  costPer1mTokensOutput: number;
  supportsStreaming: boolean;
  supportsTools: boolean;
}

export const ModelInfos: Record<ModelType, ModelInfo> = {
  [AvailableModels.CLAUDE_3_5_SONNET]: {
    id: AvailableModels.CLAUDE_3_5_SONNET,
    name: "Claude 3.5 Sonnet",
    provider: "anthropic",
    description: "Most capable model for complex reasoning and coding",
    maxTokens: 200000,
    costPer1mTokensInput: 3,
    costPer1mTokensOutput: 15,
    supportsStreaming: true,
    supportsTools: true,
  },
  [AvailableModels.CLAUDE_3_5_HAIKU]: {
    id: AvailableModels.CLAUDE_3_5_HAIKU,
    name: "Claude 3.5 Haiku",
    provider: "anthropic",
    description: "Fastest and most cost-effective model",
    maxTokens: 200000,
    costPer1mTokensInput: 1,
    costPer1mTokensOutput: 5,
    supportsStreaming: true,
    supportsTools: true,
  },
  [AvailableModels.GPT_4O]: {
    id: AvailableModels.GPT_4O,
    name: "GPT-4o",
    provider: "openai",
    description: "Most advanced multimodal model",
    maxTokens: 128000,
    costPer1mTokensInput: 2.5,
    costPer1mTokensOutput: 10,
    supportsStreaming: true,
    supportsTools: true,
  },
  [AvailableModels.GPT_4O_MINI]: {
    id: AvailableModels.GPT_4O_MINI,
    name: "GPT-4o Mini",
    provider: "openai",
    description: "Cost-efficient small model for simple tasks",
    maxTokens: 128000,
    costPer1mTokensInput: 0.15,
    costPer1mTokensOutput: 0.6,
    supportsStreaming: true,
    supportsTools: true,
  },
  [AvailableModels.GPT_4_TURBO]: {
    id: AvailableModels.GPT_4_TURBO,
    name: "GPT-4 Turbo",
    provider: "openai",
    description: "Previous generation model with large context",
    maxTokens: 128000,
    costPer1mTokensInput: 10,
    costPer1mTokensOutput: 30,
    supportsStreaming: true,
    supportsTools: true,
  },
  [AvailableModels.O3]: {
    id: AvailableModels.O3,
    name: "o3",
    provider: "openai",
    description: "Most advanced model",
    maxTokens: 128000,
    costPer1mTokensInput: 2.5,
    costPer1mTokensOutput: 10,
    supportsStreaming: true,
    supportsTools: true,
  },
  [AvailableModels.O4_MINI_HIGH]: {
    id: AvailableModels.O4_MINI_HIGH,
    name: "o4 Mini High",
    provider: "openai",
    description: "Advanced Reasoning",
    maxTokens: 128000,
    costPer1mTokensInput: 2.5,
    costPer1mTokensOutput: 10,
    supportsStreaming: true,
    supportsTools: true,
  },
};

// === AI SDK Integration Types ===

// Helper to get model provider
export function getModelProvider(model: ModelType): "anthropic" | "openai" {
  return ModelInfos[model].provider;
}

// Helper to get model info
export function getModelInfo(model: ModelType): ModelInfo {
  return ModelInfos[model];
}<|MERGE_RESOLUTION|>--- conflicted
+++ resolved
@@ -189,7 +189,6 @@
   error?: string;
 }
 
-<<<<<<< HEAD
 // Initialization step types
 export type InitStepType =
   | "CLONE_REPOSITORY"
@@ -206,24 +205,9 @@
   | "COMPLETED"
   | "FAILED";
 
-// === Database Enums ===
-
-export const MessageRole = {
-  USER: "USER",
-  ASSISTANT: "ASSISTANT",
-  TOOL: "TOOL",
-  SYSTEM: "SYSTEM",
-} as const;
-
-export type MessageRoleType = (typeof MessageRole)[keyof typeof MessageRole];
-
-// Tool status that aligns with database TaskStatus
-export const ToolStatus = {
-=======
 // === Tool Execution Status ===
 // This is specifically for tool execution status, separate from database TaskStatus
 export const ToolExecutionStatus = {
->>>>>>> 3505bb6f
   RUNNING: "RUNNING",
   COMPLETED: "COMPLETED",
   FAILED: "FAILED",
