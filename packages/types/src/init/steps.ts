import type { InitStatus } from "@repo/db";

/**
 * Human-readable display names for initialization steps
 */
export const STEP_DISPLAY_NAMES: Record<InitStatus, string> = {
  INACTIVE: "Inactive",
  PREPARE_WORKSPACE: "Preparing Workspace",
  CREATE_VM: "Creating VM",
  WAIT_VM_READY: "Starting VM",
  VERIFY_VM_WORKSPACE: "Verifying Workspace",
  INDEX_REPOSITORY: "Indexing Repository",
  ACTIVE: "Active",
  GENERATE_SHADOW_WIKI: "Understanding Your Codebase",
};

/**
 * Get all step display names in execution order for a given mode
 */
export function getStepsForMode(
  mode: "local" | "remote",
<<<<<<< HEAD
  options?: { enableDeepWiki?: boolean; enableIndexing?: boolean },
): InitStatus[] {
  const steps: InitStatus[] = [];
  const enableDeepWiki = options?.enableDeepWiki ?? true; // Default to true
  const enableIndexing = options?.enableIndexing ?? true; // Default to true
=======
  options?: { enableShadowWiki?: boolean },
): InitStatus[] {
  const steps: InitStatus[] = [];
  const enableShadowWiki = options?.enableShadowWiki ?? true; // Default to true
>>>>>>> 70da2fe9

  if (mode === "remote") {
    steps.push("CREATE_VM", "WAIT_VM_READY", "VERIFY_VM_WORKSPACE");

    if (enableShadowWiki) {
      steps.push("GENERATE_SHADOW_WIKI");
    }

    if (enableIndexing) {
      steps.push("INDEX_REPOSITORY");
    }
  } else {
    steps.push("PREPARE_WORKSPACE");

    if (enableShadowWiki) {
      steps.push("GENERATE_SHADOW_WIKI");
    }

    if (enableIndexing) {
      steps.push("INDEX_REPOSITORY");
    }
  }

  return steps;
}<|MERGE_RESOLUTION|>--- conflicted
+++ resolved
@@ -19,18 +19,11 @@
  */
 export function getStepsForMode(
   mode: "local" | "remote",
-<<<<<<< HEAD
   options?: { enableDeepWiki?: boolean; enableIndexing?: boolean },
 ): InitStatus[] {
   const steps: InitStatus[] = [];
-  const enableDeepWiki = options?.enableDeepWiki ?? true; // Default to true
+  const enableShadowWiki = options?.enableDeepWiki ?? true; // Default to true
   const enableIndexing = options?.enableIndexing ?? true; // Default to true
-=======
-  options?: { enableShadowWiki?: boolean },
-): InitStatus[] {
-  const steps: InitStatus[] = [];
-  const enableShadowWiki = options?.enableShadowWiki ?? true; // Default to true
->>>>>>> 70da2fe9
 
   if (mode === "remote") {
     steps.push("CREATE_VM", "WAIT_VM_READY", "VERIFY_VM_WORKSPACE");
