--- conflicted
+++ resolved
@@ -243,14 +243,10 @@
   // Repository indexing step (both modes)
   INDEX_REPOSITORY
 
-<<<<<<< HEAD
   // Deep wiki generation step (both modes, optional)
   GENERATE_DEEP_WIKI
 
   // Cleanup step (firecracker only)
-=======
-  // Cleanup step (remote mode only)
->>>>>>> 7434c485
   CLEANUP_WORKSPACE
 }
 
